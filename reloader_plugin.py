# -*- coding: utf-8 -*-
# ***************************************************************************
# reloader_plugin.py  -  A Python Plugin Reloader for QGIS
# ---------------------
#     begin                : 2010-01-24
#     copyright            : (C) 2010 by Borys Jurgiel
#     email                : info at borysjurgiel dot pl
#     The "Reload" icon copyright by Matt Ball http://www.mattballdesign.com
# ***************************************************************************
# *                                                                         *
# *   This program is free software; you can redistribute it and/or modify  *
# *   it under the terms of the GNU General Public License as published by  *
# *   the Free Software Foundation; either version 2 of the License, or     *
# *   (at your option) any later version.                                   *
# *                                                                         *
# ***************************************************************************

import os
from qgis.PyQt.QtCore import *
from qgis.PyQt.QtGui import *
from qgis.PyQt.QtWidgets import *
from qgis.PyQt import uic
from qgis.utils import plugins, reloadPlugin, updateAvailablePlugins, loadPlugin, startPlugin

Ui_ConfigureReloaderDialogBase = uic.loadUiType(os.path.join(os.path.dirname(__file__), 'configurereloaderbase.ui'))[0]

def currentPlugin():
    settings = QSettings()
    return unicode(settings.value('/PluginReloader/plugin', '', type=str))


class ConfigureReloaderDialog (QDialog, Ui_ConfigureReloaderDialogBase):
  def __init__(self, parent):
    QDialog.__init__(self)
    self.iface = parent
    self.setupUi(self)
    #update the plugin list first! The plugin could be removed from the list if was temporarily broken.
    #Still doesn't work in every case. TODO?: try to load from scratch the plugin saved in QSettings if doesn't exist
    plugin = currentPlugin()
    updateAvailablePlugins()
    #if plugin not in plugins:
      #try:
        #loadPlugin(plugin)
        #startPlugin(plugin)
      #except:
        #pass
    #updateAvailablePlugins()

    plugins_list = sorted(plugins.keys())
    for plugin in plugins_list:
      self.comboPlugin.addItem(plugin)
    plugin = currentPlugin()
    if plugin in plugins:
      self.comboPlugin.setCurrentIndex(plugins_list.index(plugin))


class ReloaderPlugin():
  def __init__(self, iface):
    self.iface = iface
    self.toolButton = QToolButton()
    self.toolButton.setMenu(QMenu())
    self.toolButton.setPopupMode(QToolButton.MenuButtonPopup)
    self.iface.addToolBarWidget(self.toolButton)

  def initGui(self):
    self.actionRun = QAction(
      QIcon(os.path.join(os.path.dirname(__file__), "reload.png")),
      u"Reload chosen plugin",
      self.iface.mainWindow()
    )
    self.iface.registerMainWindowAction(self.actionRun, "F5")
    self.actionRun.setWhatsThis(u"Reload chosen plugin")
    plugin = currentPlugin()
    if plugin:
      self.actionRun.setWhatsThis(u"Reload plugin: %s" % plugin)
      self.actionRun.setText(u"Reload plugin: %s" % plugin)
    self.iface.addPluginToMenu("&Plugin Reloader", self.actionRun)
    m = self.toolButton.menu()
    m.addAction(self.actionRun)
    self.toolButton.setDefaultAction(self.actionRun)
    self.actionRun.triggered.connect(self.run)
    self.actionConfigure = QAction(
      QIcon(os.path.join(os.path.dirname(__file__), "reload-conf.png")),
      u"Choose a plugin to be reloaded",
      self.iface.mainWindow()
    )
    self.iface.registerMainWindowAction(self.actionConfigure, "Shift+F5")
    self.actionConfigure.setWhatsThis(u"Choose a plugin to be reloaded")
    m.addAction(self.actionConfigure)
    self.iface.addPluginToMenu("&Plugin Reloader", self.actionConfigure)
    self.actionConfigure.triggered.connect(self.configure)

  def unload(self):
    self.iface.removePluginMenu("&Plugin Reloader",self.actionRun)
    self.iface.removePluginMenu("&Plugin Reloader",self.actionConfigure)
    self.iface.removeToolBarIcon(self.actionRun)
    self.iface.removeToolBarIcon(self.actionConfigure)
    self.iface.unregisterMainWindowAction(self.actionRun)
    self.iface.unregisterMainWindowAction(self.actionConfigure)

  def run(self):
    plugin = currentPlugin()
    #update the plugin list first! The plugin could be removed from the list if was temporarily broken.
    updateAvailablePlugins()
    #try to load from scratch the plugin saved in QSettings if not loaded
    if plugin not in plugins:
      try:
        loadPlugin(plugin)
        startPlugin(plugin)
      except:
        pass
    updateAvailablePlugins()
    #give one chance for correct (not a loop)
    if plugin not in plugins:
      self.configure()
      plugin = currentPlugin()
<<<<<<< HEAD
    if plugin in plugins:
=======
    if plugins.has_key(plugin):
      state = self.iface.mainWindow().saveState()
>>>>>>> ed45ea64
      reloadPlugin(plugin)
      self.iface.mainWindow().restoreState(state)


  def configure(self):
    dlg = ConfigureReloaderDialog(self.iface)
    dlg.exec_()
    if dlg.result():
      plugin = dlg.comboPlugin.currentText()
      settings = QSettings()
      self.actionRun.setWhatsThis(u"Reload plugin: %s" % plugin)
      self.actionRun.setText(u"Reload plugin: %s" % plugin)
      settings.setValue('/PluginReloader/plugin', plugin)<|MERGE_RESOLUTION|>--- conflicted
+++ resolved
@@ -114,12 +114,8 @@
     if plugin not in plugins:
       self.configure()
       plugin = currentPlugin()
-<<<<<<< HEAD
     if plugin in plugins:
-=======
-    if plugins.has_key(plugin):
       state = self.iface.mainWindow().saveState()
->>>>>>> ed45ea64
       reloadPlugin(plugin)
       self.iface.mainWindow().restoreState(state)
 
